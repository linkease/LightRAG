"""
Utility functions for the LightRAG API.
"""

import os
import argparse
from typing import Optional
import sys
import logging
from ascii_colors import ASCIIColors
from lightrag.api import __api_version__
from fastapi import HTTPException, Security, Depends, Request
from dotenv import load_dotenv
from fastapi.security import APIKeyHeader, OAuth2PasswordBearer
from starlette.status import HTTP_403_FORBIDDEN
from .auth import auth_handler

# Load environment variables
load_dotenv(override=True)

global_args = {"main_args": None}


class OllamaServerInfos:
    # Constants for emulated Ollama model information
    LIGHTRAG_NAME = "lightrag"
    LIGHTRAG_TAG = os.getenv("OLLAMA_EMULATING_MODEL_TAG", "latest")
    LIGHTRAG_MODEL = f"{LIGHTRAG_NAME}:{LIGHTRAG_TAG}"
    LIGHTRAG_SIZE = 7365960935  # it's a dummy value
    LIGHTRAG_CREATED_AT = "2024-01-15T00:00:00Z"
    LIGHTRAG_DIGEST = "sha256:lightrag"


ollama_server_infos = OllamaServerInfos()


def get_auth_dependency():
    whitelist = os.getenv("WHITELIST_PATHS", "").split(",")

    async def dependency(
        request: Request,
        token: str = Depends(OAuth2PasswordBearer(tokenUrl="login", auto_error=False)),
    ):
        if request.url.path in whitelist:
            return

        if not (os.getenv("AUTH_USERNAME") and os.getenv("AUTH_PASSWORD")):
            return

        auth_handler.validate_token(token)

    return dependency


def get_api_key_dependency(api_key: Optional[str]):
    """
    Create an API key dependency for route protection.

    Args:
        api_key (Optional[str]): The API key to validate against.
                                If None, no authentication is required.

    Returns:
        Callable: A dependency function that validates the API key.
    """
    if not api_key:
        # If no API key is configured, return a dummy dependency that always succeeds
        async def no_auth():
            return None

        return no_auth

    # If API key is configured, use proper authentication
    api_key_header = APIKeyHeader(name="X-API-Key", auto_error=False)

    async def api_key_auth(
        api_key_header_value: Optional[str] = Security(api_key_header),
    ):
        if not api_key_header_value:
            raise HTTPException(
                status_code=HTTP_403_FORBIDDEN, detail="API Key required"
            )
        if api_key_header_value != api_key:
            raise HTTPException(
                status_code=HTTP_403_FORBIDDEN, detail="Invalid API Key"
            )
        return api_key_header_value

    return api_key_auth


class DefaultRAGStorageConfig:
    KV_STORAGE = "JsonKVStorage"
    VECTOR_STORAGE = "NanoVectorDBStorage"
    GRAPH_STORAGE = "NetworkXStorage"
    DOC_STATUS_STORAGE = "JsonDocStatusStorage"


def get_default_host(binding_type: str) -> str:
    default_hosts = {
        "ollama": os.getenv("LLM_BINDING_HOST", "http://localhost:11434"),
        "lollms": os.getenv("LLM_BINDING_HOST", "http://localhost:9600"),
        "azure_openai": os.getenv("AZURE_OPENAI_ENDPOINT", "https://api.openai.com/v1"),
        "openai": os.getenv("LLM_BINDING_HOST", "https://api.openai.com/v1"),
    }
    return default_hosts.get(
        binding_type, os.getenv("LLM_BINDING_HOST", "http://localhost:11434")
    )  # fallback to ollama if unknown


def get_env_value(env_key: str, default: any, value_type: type = str) -> any:
    """
    Get value from environment variable with type conversion

    Args:
        env_key (str): Environment variable key
        default (any): Default value if env variable is not set
        value_type (type): Type to convert the value to

    Returns:
        any: Converted value from environment or default
    """
    value = os.getenv(env_key)
    if value is None:
        return default

    if value_type is bool:
        return value.lower() in ("true", "1", "yes", "t", "on")
    try:
        return value_type(value)
    except ValueError:
        return default


def parse_args(is_uvicorn_mode: bool = False) -> argparse.Namespace:
    """
    Parse command line arguments with environment variable fallback

    Args:
        is_uvicorn_mode: Whether running under uvicorn mode

    Returns:
        argparse.Namespace: Parsed arguments
    """

    parser = argparse.ArgumentParser(
        description="LightRAG FastAPI Server with separate working and input directories"
    )

    # Server configuration
    parser.add_argument(
        "--host",
        default=get_env_value("HOST", "0.0.0.0"),
        help="Server host (default: from env or 0.0.0.0)",
    )
    parser.add_argument(
        "--port",
        type=int,
        default=get_env_value("PORT", 9621, int),
        help="Server port (default: from env or 9621)",
    )

    # Directory configuration
    parser.add_argument(
        "--working-dir",
        default=get_env_value("WORKING_DIR", "./rag_storage"),
        help="Working directory for RAG storage (default: from env or ./rag_storage)",
    )
    parser.add_argument(
        "--input-dir",
        default=get_env_value("INPUT_DIR", "./inputs"),
        help="Directory containing input documents (default: from env or ./inputs)",
    )

    def timeout_type(value):
        if value is None:
            return 150
        if value is None or value == "None":
            return None
        return int(value)

    parser.add_argument(
        "--timeout",
        default=get_env_value("TIMEOUT", None, timeout_type),
        type=timeout_type,
        help="Timeout in seconds (useful when using slow AI). Use None for infinite timeout",
    )

    # RAG configuration
    parser.add_argument(
        "--max-async",
        type=int,
        default=get_env_value("MAX_ASYNC", 4, int),
        help="Maximum async operations (default: from env or 4)",
    )
    parser.add_argument(
        "--max-tokens",
        type=int,
        default=get_env_value("MAX_TOKENS", 32768, int),
        help="Maximum token size (default: from env or 32768)",
    )

    # Logging configuration
    parser.add_argument(
        "--log-level",
        default=get_env_value("LOG_LEVEL", "INFO"),
        choices=["DEBUG", "INFO", "WARNING", "ERROR", "CRITICAL"],
        help="Logging level (default: from env or INFO)",
    )
    parser.add_argument(
        "--verbose",
        action="store_true",
        default=get_env_value("VERBOSE", False, bool),
        help="Enable verbose debug output(only valid for DEBUG log-level)",
    )

    parser.add_argument(
        "--key",
        type=str,
        default=get_env_value("LIGHTRAG_API_KEY", None),
        help="API key for authentication. This protects lightrag server against unauthorized access",
    )

    # Optional https parameters
    parser.add_argument(
        "--ssl",
        action="store_true",
        default=get_env_value("SSL", False, bool),
        help="Enable HTTPS (default: from env or False)",
    )
    parser.add_argument(
        "--ssl-certfile",
        default=get_env_value("SSL_CERTFILE", None),
        help="Path to SSL certificate file (required if --ssl is enabled)",
    )
    parser.add_argument(
        "--ssl-keyfile",
        default=get_env_value("SSL_KEYFILE", None),
        help="Path to SSL private key file (required if --ssl is enabled)",
    )

    parser.add_argument(
        "--history-turns",
        type=int,
        default=get_env_value("HISTORY_TURNS", 3, int),
        help="Number of conversation history turns to include (default: from env or 3)",
    )

    # Search parameters
    parser.add_argument(
        "--top-k",
        type=int,
        default=get_env_value("TOP_K", 60, int),
        help="Number of most similar results to return (default: from env or 60)",
    )
    parser.add_argument(
        "--cosine-threshold",
        type=float,
        default=get_env_value("COSINE_THRESHOLD", 0.2, float),
        help="Cosine similarity threshold (default: from env or 0.4)",
    )

    # Ollama model name
    parser.add_argument(
        "--simulated-model-name",
        type=str,
        default=get_env_value(
            "SIMULATED_MODEL_NAME", ollama_server_infos.LIGHTRAG_MODEL
        ),
        help="Number of conversation history turns to include (default: from env or 3)",
    )

    # Namespace
    parser.add_argument(
        "--namespace-prefix",
        type=str,
        default=get_env_value("NAMESPACE_PREFIX", ""),
        help="Prefix of the namespace",
    )

    parser.add_argument(
        "--auto-scan-at-startup",
        action="store_true",
        default=False,
        help="Enable automatic scanning when the program starts",
    )

    # Server workers configuration
    parser.add_argument(
        "--workers",
        type=int,
        default=get_env_value("WORKERS", 1, int),
        help="Number of worker processes (default: from env or 1)",
    )

    # LLM and embedding bindings
    parser.add_argument(
        "--llm-binding",
        type=str,
        default=get_env_value("LLM_BINDING", "ollama"),
        choices=["lollms", "ollama", "openai", "openai-ollama", "azure_openai"],
        help="LLM binding type (default: from env or ollama)",
    )
    parser.add_argument(
        "--embedding-binding",
        type=str,
        default=get_env_value("EMBEDDING_BINDING", "ollama"),
        choices=["lollms", "ollama", "openai", "azure_openai"],
        help="Embedding binding type (default: from env or ollama)",
    )

    args = parser.parse_args()

    # If in uvicorn mode and workers > 1, force it to 1 and log warning
    if is_uvicorn_mode and args.workers > 1:
        original_workers = args.workers
        args.workers = 1
        # Log warning directly here
        logging.warning(
            f"In uvicorn mode, workers parameter was set to {original_workers}. Forcing workers=1"
        )

    # convert relative path to absolute path
    args.working_dir = os.path.abspath(args.working_dir)
    args.input_dir = os.path.abspath(args.input_dir)

    # Inject storage configuration from environment variables
    args.kv_storage = get_env_value(
        "LIGHTRAG_KV_STORAGE", DefaultRAGStorageConfig.KV_STORAGE
    )
    args.doc_status_storage = get_env_value(
        "LIGHTRAG_DOC_STATUS_STORAGE", DefaultRAGStorageConfig.DOC_STATUS_STORAGE
    )
    args.graph_storage = get_env_value(
        "LIGHTRAG_GRAPH_STORAGE", DefaultRAGStorageConfig.GRAPH_STORAGE
    )
    args.vector_storage = get_env_value(
        "LIGHTRAG_VECTOR_STORAGE", DefaultRAGStorageConfig.VECTOR_STORAGE
    )

    # Handle openai-ollama special case
    if args.llm_binding == "openai-ollama":
        args.llm_binding = "openai"
        args.embedding_binding = "ollama"

    args.llm_binding_host = get_env_value(
        "LLM_BINDING_HOST", get_default_host(args.llm_binding)
    )
    args.embedding_binding_host = get_env_value(
        "EMBEDDING_BINDING_HOST", get_default_host(args.embedding_binding)
    )
    args.llm_binding_api_key = get_env_value("LLM_BINDING_API_KEY", None)
    args.embedding_binding_api_key = get_env_value("EMBEDDING_BINDING_API_KEY", "")

    # Inject model configuration
    args.llm_model = get_env_value("LLM_MODEL", "mistral-nemo:latest")
    args.embedding_model = get_env_value("EMBEDDING_MODEL", "bge-m3:latest")
    args.embedding_dim = get_env_value("EMBEDDING_DIM", 1024, int)
    args.max_embed_tokens = get_env_value("MAX_EMBED_TOKENS", 8192, int)

    # Inject chunk configuration
    args.chunk_size = get_env_value("CHUNK_SIZE", 1200, int)
    args.chunk_overlap_size = get_env_value("CHUNK_OVERLAP_SIZE", 100, int)

<<<<<<< HEAD
    # Inject LLM cache configuration
    args.enable_llm_cache_for_extract = get_env_value(
        "ENABLE_LLM_CACHE_FOR_EXTRACT", False, bool
    )
=======
    # Select Document loading tool (DOCLING, DEFAULT)
    args.document_loading_engine = get_env_value("DOCUMENT_LOADING_ENGINE", "DEFAULT")
>>>>>>> 2b230d40

    ollama_server_infos.LIGHTRAG_MODEL = args.simulated_model_name

    global_args["main_args"] = args
    return args


def display_splash_screen(args: argparse.Namespace) -> None:
    """
    Display a colorful splash screen showing LightRAG server configuration

    Args:
        args: Parsed command line arguments
    """
    # Banner
    ASCIIColors.cyan(f"""
    ╔══════════════════════════════════════════════════════════════╗
    ║                   🚀 LightRAG Server v{__api_version__}                  ║
    ║          Fast, Lightweight RAG Server Implementation         ║
    ╚══════════════════════════════════════════════════════════════╝
    """)

    # Server Configuration
    ASCIIColors.magenta("\n📡 Server Configuration:")
    ASCIIColors.white("    ├─ Host: ", end="")
    ASCIIColors.yellow(f"{args.host}")
    ASCIIColors.white("    ├─ Port: ", end="")
    ASCIIColors.yellow(f"{args.port}")
    ASCIIColors.white("    ├─ Workers: ", end="")
    ASCIIColors.yellow(f"{args.workers}")
    ASCIIColors.white("    ├─ CORS Origins: ", end="")
    ASCIIColors.yellow(f"{os.getenv('CORS_ORIGINS', '*')}")
    ASCIIColors.white("    ├─ SSL Enabled: ", end="")
    ASCIIColors.yellow(f"{args.ssl}")
    if args.ssl:
        ASCIIColors.white("    ├─ SSL Cert: ", end="")
        ASCIIColors.yellow(f"{args.ssl_certfile}")
        ASCIIColors.white("    ├─ SSL Key: ", end="")
        ASCIIColors.yellow(f"{args.ssl_keyfile}")
    ASCIIColors.white("    ├─ Ollama Emulating Model: ", end="")
    ASCIIColors.yellow(f"{ollama_server_infos.LIGHTRAG_MODEL}")
    ASCIIColors.white("    ├─ Log Level: ", end="")
    ASCIIColors.yellow(f"{args.log_level}")
    ASCIIColors.white("    ├─ Verbose Debug: ", end="")
    ASCIIColors.yellow(f"{args.verbose}")
    ASCIIColors.white("    ├─ Timeout: ", end="")
    ASCIIColors.yellow(f"{args.timeout if args.timeout else 'None (infinite)'}")
    ASCIIColors.white("    └─ API Key: ", end="")
    ASCIIColors.yellow("Set" if args.key else "Not Set")

    # Directory Configuration
    ASCIIColors.magenta("\n📂 Directory Configuration:")
    ASCIIColors.white("    ├─ Working Directory: ", end="")
    ASCIIColors.yellow(f"{args.working_dir}")
    ASCIIColors.white("    └─ Input Directory: ", end="")
    ASCIIColors.yellow(f"{args.input_dir}")

    # LLM Configuration
    ASCIIColors.magenta("\n🤖 LLM Configuration:")
    ASCIIColors.white("    ├─ Binding: ", end="")
    ASCIIColors.yellow(f"{args.llm_binding}")
    ASCIIColors.white("    ├─ Host: ", end="")
    ASCIIColors.yellow(f"{args.llm_binding_host}")
    ASCIIColors.white("    └─ Model: ", end="")
    ASCIIColors.yellow(f"{args.llm_model}")

    # Embedding Configuration
    ASCIIColors.magenta("\n📊 Embedding Configuration:")
    ASCIIColors.white("    ├─ Binding: ", end="")
    ASCIIColors.yellow(f"{args.embedding_binding}")
    ASCIIColors.white("    ├─ Host: ", end="")
    ASCIIColors.yellow(f"{args.embedding_binding_host}")
    ASCIIColors.white("    ├─ Model: ", end="")
    ASCIIColors.yellow(f"{args.embedding_model}")
    ASCIIColors.white("    └─ Dimensions: ", end="")
    ASCIIColors.yellow(f"{args.embedding_dim}")

    # RAG Configuration
    ASCIIColors.magenta("\n⚙️ RAG Configuration:")
    ASCIIColors.white("    ├─ Max Async Operations: ", end="")
    ASCIIColors.yellow(f"{args.max_async}")
    ASCIIColors.white("    ├─ Max Tokens: ", end="")
    ASCIIColors.yellow(f"{args.max_tokens}")
    ASCIIColors.white("    ├─ Max Embed Tokens: ", end="")
    ASCIIColors.yellow(f"{args.max_embed_tokens}")
    ASCIIColors.white("    ├─ Chunk Size: ", end="")
    ASCIIColors.yellow(f"{args.chunk_size}")
    ASCIIColors.white("    ├─ Chunk Overlap Size: ", end="")
    ASCIIColors.yellow(f"{args.chunk_overlap_size}")
    ASCIIColors.white("    ├─ History Turns: ", end="")
    ASCIIColors.yellow(f"{args.history_turns}")
    ASCIIColors.white("    ├─ Cosine Threshold: ", end="")
    ASCIIColors.yellow(f"{args.cosine_threshold}")
    ASCIIColors.white("    ├─ Top-K: ", end="")
    ASCIIColors.yellow(f"{args.top_k}")
    ASCIIColors.white("    └─ LLM Cache for Extraction Enabled: ", end="")
    ASCIIColors.yellow(f"{args.enable_llm_cache_for_extract}")

    # System Configuration
    ASCIIColors.magenta("\n💾 Storage Configuration:")
    ASCIIColors.white("    ├─ KV Storage: ", end="")
    ASCIIColors.yellow(f"{args.kv_storage}")
    ASCIIColors.white("    ├─ Vector Storage: ", end="")
    ASCIIColors.yellow(f"{args.vector_storage}")
    ASCIIColors.white("    ├─ Graph Storage: ", end="")
    ASCIIColors.yellow(f"{args.graph_storage}")
    ASCIIColors.white("    └─ Document Status Storage: ", end="")
    ASCIIColors.yellow(f"{args.doc_status_storage}")

    # Server Status
    ASCIIColors.green("\n✨ Server starting up...\n")

    # Server Access Information
    protocol = "https" if args.ssl else "http"
    if args.host == "0.0.0.0":
        ASCIIColors.magenta("\n🌐 Server Access Information:")
        ASCIIColors.white("    ├─ Local Access: ", end="")
        ASCIIColors.yellow(f"{protocol}://localhost:{args.port}")
        ASCIIColors.white("    ├─ Remote Access: ", end="")
        ASCIIColors.yellow(f"{protocol}://<your-ip-address>:{args.port}")
        ASCIIColors.white("    ├─ API Documentation (local): ", end="")
        ASCIIColors.yellow(f"{protocol}://localhost:{args.port}/docs")
        ASCIIColors.white("    ├─ Alternative Documentation (local): ", end="")
        ASCIIColors.yellow(f"{protocol}://localhost:{args.port}/redoc")
        ASCIIColors.white("    └─ WebUI (local): ", end="")
        ASCIIColors.yellow(f"{protocol}://localhost:{args.port}/webui")

        ASCIIColors.yellow("\n📝 Note:")
        ASCIIColors.white("""    Since the server is running on 0.0.0.0:
    - Use 'localhost' or '127.0.0.1' for local access
    - Use your machine's IP address for remote access
    - To find your IP address:
      • Windows: Run 'ipconfig' in terminal
      • Linux/Mac: Run 'ifconfig' or 'ip addr' in terminal
    """)
    else:
        base_url = f"{protocol}://{args.host}:{args.port}"
        ASCIIColors.magenta("\n🌐 Server Access Information:")
        ASCIIColors.white("    ├─ Base URL: ", end="")
        ASCIIColors.yellow(f"{base_url}")
        ASCIIColors.white("    ├─ API Documentation: ", end="")
        ASCIIColors.yellow(f"{base_url}/docs")
        ASCIIColors.white("    └─ Alternative Documentation: ", end="")
        ASCIIColors.yellow(f"{base_url}/redoc")

    # Usage Examples
    ASCIIColors.magenta("\n📚 Quick Start Guide:")
    ASCIIColors.cyan("""
    1. Access the Swagger UI:
       Open your browser and navigate to the API documentation URL above

    2. API Authentication:""")
    if args.key:
        ASCIIColors.cyan("""       Add the following header to your requests:
       X-API-Key: <your-api-key>
    """)
    else:
        ASCIIColors.cyan("       No authentication required\n")

    ASCIIColors.cyan("""    3. Basic Operations:
       - POST /upload_document: Upload new documents to RAG
       - POST /query: Query your document collection

    4. Monitor the server:
       - Check server logs for detailed operation information
       - Use healthcheck endpoint: GET /health
    """)

    # Security Notice
    if args.key:
        ASCIIColors.yellow("\n⚠️  Security Notice:")
        ASCIIColors.white("""    API Key authentication is enabled.
    Make sure to include the X-API-Key header in all your requests.
    """)

    # Ensure splash output flush to system log
    sys.stdout.flush()<|MERGE_RESOLUTION|>--- conflicted
+++ resolved
@@ -362,15 +362,13 @@
     args.chunk_size = get_env_value("CHUNK_SIZE", 1200, int)
     args.chunk_overlap_size = get_env_value("CHUNK_OVERLAP_SIZE", 100, int)
 
-<<<<<<< HEAD
     # Inject LLM cache configuration
     args.enable_llm_cache_for_extract = get_env_value(
         "ENABLE_LLM_CACHE_FOR_EXTRACT", False, bool
     )
-=======
+
     # Select Document loading tool (DOCLING, DEFAULT)
     args.document_loading_engine = get_env_value("DOCUMENT_LOADING_ENGINE", "DEFAULT")
->>>>>>> 2b230d40
 
     ollama_server_infos.LIGHTRAG_MODEL = args.simulated_model_name
 
