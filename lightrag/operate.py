--- conflicted
+++ resolved
@@ -1398,15 +1398,9 @@
 
         # Log based on actual LLM usage
         if llm_was_used:
-<<<<<<< HEAD
-            status_message = f"LLMmrg: `{src_id} - {tgt_id}` | {already_fragment}+{num_fragment - already_fragment}{dd_message}"
+            status_message = f"LLMmrg: `{src_id}`~`{tgt_id}` | {already_fragment}+{num_fragment - already_fragment}{dd_message}"
         else:
-            status_message = f"Merged: `{src_id} - {tgt_id}` | {already_fragment}+{num_fragment - already_fragment}{dd_message}"
-=======
-            status_message = f"LLMmrg: `{src_id}`~`{tgt_id}` | {already_fragment}+{num_fragment-already_fragment}{dd_message}"
-        else:
-            status_message = f"Merged: `{src_id}`~`{tgt_id}` | {already_fragment}+{num_fragment-already_fragment}{dd_message}"
->>>>>>> 09abb656
+            status_message = f"Merged: `{src_id}`~`{tgt_id}` | {already_fragment}+{num_fragment - already_fragment}{dd_message}"
 
         logger.info(status_message)
         if pipeline_status is not None and pipeline_status_lock is not None:
